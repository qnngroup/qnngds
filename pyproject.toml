[build-system]
requires = ["pdm-backend"]
build-backend = "pdm.backend"

[project]
name = "qnngds"
version = "0.0.3"

authors = [
<<<<<<< HEAD
  { name="A. Jacquillat", email="audrey01@mit.edu" },
  { name="A. Jacquillat", email="audrey.jacquillat@gmail.com" }
=======
  { name="A. Jacquillat", email="audrey01@mid.edu" }
>>>>>>> f19f9d0f
]
maintainers = [
  {name="A. Jacquillat", email="audrey01@mit.edu" }
]
description = "The QNN library for creating gds files"
readme = "README.md"
requires-python = ">=3.8"
license = {file = "LICENSE.txt"}
keywords = ["phidl", "nanowire_electronics", "nanofabrication", "gds"]
classifiers = [
    "Programming Language :: Python :: 3",
    "License :: OSI Approved :: MIT License",
    "Operating System :: OS Independent",
    "Intended Audience :: Science/Research",
    "Topic :: Scientific/Engineering"
]

dependencies = [
  "phidl",
  "scipy"
]

[project.urls]
Homepage = "https://github.com/qnngroup/qnngds"
Issues = "https://github.com/qnngroup/qnngds/issues"
Documentation = "https://qnngds.readthedocs.io/en/latest/"
How_to_contribute = "https://qnngds-dev.readthedocs.io/en/latest/"<|MERGE_RESOLUTION|>--- conflicted
+++ resolved
@@ -4,15 +4,11 @@
 
 [project]
 name = "qnngds"
-version = "0.0.3"
+version = "0.0.6"
 
 authors = [
-<<<<<<< HEAD
   { name="A. Jacquillat", email="audrey01@mit.edu" },
   { name="A. Jacquillat", email="audrey.jacquillat@gmail.com" }
-=======
-  { name="A. Jacquillat", email="audrey01@mid.edu" }
->>>>>>> f19f9d0f
 ]
 maintainers = [
   {name="A. Jacquillat", email="audrey01@mit.edu" }
