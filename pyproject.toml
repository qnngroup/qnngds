[build-system]
requires = ["pdm-backend"]
build-backend = "pdm.backend"

[project]
name = "qnngds"

<<<<<<< HEAD
version = "3.4.0"
=======
version = "3.3.2"

>>>>>>> 8f836282

authors = [
  { name="A. Jacquillat", email="audrey01@mit.edu" },
  { name="A. Jacquillat", email="audrey.jacquillat@gmail.com" },
  { name="R. Foster", email="reedf@mit.edu" },
  { name="E. Batson", email="emmabat@mit.edu"}
]
maintainers = [
  {name="A. Jacquillat", email="audrey01@mit.edu" }
]
description = "The QNN library for creating gds files"
readme = "README.md"
requires-python = ">=3.8"
license = {file = "LICENSE.txt"}
keywords = ["phidl", "nanowire_electronics", "nanofabrication", "gds"]
classifiers = [
    "Programming Language :: Python :: 3",
    "License :: OSI Approved :: MIT License",
    "Operating System :: OS Independent",
    "Intended Audience :: Science/Research",
    "Topic :: Scientific/Engineering"
]

dependencies = [
  "phidl",
  "scipy"
]

[project.urls]
Homepage = "https://github.com/qnngroup/qnngds"
Issues = "https://github.com/qnngroup/qnngds/issues"
Documentation = "https://qnngds.readthedocs.io/en/latest/"
How_to_contribute = "https://qnngds-dev.readthedocs.io/en/latest/"<|MERGE_RESOLUTION|>--- conflicted
+++ resolved
@@ -5,12 +5,8 @@
 [project]
 name = "qnngds"
 
-<<<<<<< HEAD
+
 version = "3.4.0"
-=======
-version = "3.3.2"
-
->>>>>>> 8f836282
 
 authors = [
   { name="A. Jacquillat", email="audrey01@mit.edu" },
