--- conflicted
+++ resolved
@@ -5,11 +5,7 @@
 [project]
 name = "qnngds"
 
-<<<<<<< HEAD
 version = "5.0.0"
-=======
-version = "4.1.1"
->>>>>>> 10ad195b
 
 authors = [
   { name="A. Jacquillat", email="audrey01@mit.edu" },
