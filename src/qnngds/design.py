--- conflicted
+++ resolved
@@ -711,19 +711,11 @@
         single-photon detectors (SNSPD).
 
         Parameters:
-<<<<<<< HEAD
 
             snspds_width_pitch (list of tuple of float): list of (width, pitch) of the nanowires.
             snspd_size (tuple of int or float): Size of the detectors in squares (width, height).
             snspd_num_squares (Optional[int]): Number of squares in the detectors.
             text (string, optional): If None, the text is f"w={snspds_width}".
-=======
-            snspd_width (float): Width of the nanowire.
-            snspd_pitch (float): Pitch of the nanowire.
-            snspd_size (tuple of int or float): Size of the detector in squares (width, height).
-            snspd_num_squares (Optional[int]): Number of squares in the detector.
-            text (string, optional): If None, the text is f"w={snspd_width}".
->>>>>>> f08e9734
 
         Returns:
             Device: A cell (of size n*m unit die_cells) containing the SNSPDs.
@@ -732,12 +724,7 @@
         return cell.snspd(
             die_w=self.die_w,
             pad_size=self.pad_size,
-<<<<<<< HEAD
             snspds_width_pitch=snspds_width_pitch,
-=======
-            snspd_width=snspd_width,
-            snspd_pitch=snspd_pitch,
->>>>>>> f08e9734
             snspd_size=snspd_size,
             snspd_num_squares=snspd_num_squares,
             overlap_w=self.ebeam_overlap,
