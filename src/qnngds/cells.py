"""Library of pre-built cells containing text, border marks, and an experiment,
connected to pads for wirebonding."""

from phidl import Device
import phidl.geometry as pg
import phidl.routing as pr
from typing import Tuple, List, Union, Optional
import math

import qnngds.tests as test
import qnngds.devices as device
import qnngds.circuits as circuit
import qnngds.utilities as utility
import qnngds._default_param as dflt

# basics


def alignment(
    die_w: Union[int, float] = dflt.die_w,
    layers_to_align: List[int] = [dflt.layers["die"], dflt.layers["pad"]],
    outline_die: Union[int, float] = dflt.die_outline,
    die_layer: int = dflt.layers["die"],
    text: Union[None, str] = dflt.text,
) -> Device:
    """Creates alignment marks in an integer number of unit cells.

    Parameters:
        die_w (int or float): Width of a unit die/cell in the design (the output device will be an integer number of unit cells).
        layers_to_align (list of int): Layers to align.
        outline_die (int or float): The width of the die's outline.
        die_layer (int): The layer where the die is placed.
        text (str, optional): If None, the text is f"lay={layers_to_align}".

    Returns:
        DIE_ALIGN (Device): A device that centers the alignment marks in an n*m unit cell.
    """

    if text is None:
        text = f"lay={layers_to_align}"
    DIE = Device(f"CELL.ALIGN({text})")

    ALIGN = test.alignment_mark(layers_to_align)

    n = math.ceil((ALIGN.xsize) / die_w)
    m = math.ceil((ALIGN.ysize) / die_w)

    BORDER = utility.die_cell(
        die_size=(n * die_w, m * die_w),
        device_max_size=(ALIGN.xsize + 20, ALIGN.ysize + 20),
        ports={},
        ports_gnd={},
        isolation=outline_die,
        text=f"ALIGN {text}",
        layer=die_layer,
        invert=True,
    )

    DIE << BORDER.flatten()
    DIE << ALIGN

    return DIE


def vdp(
    die_w: Union[int, float] = dflt.die_w,
    pad_size: Tuple[float] = dflt.pad_size,
    layers_to_probe: List[int] = [dflt.layers["die"]],
    layers_to_outline: Union[None, List[int]] = dflt.auto_param,
    outline: Union[int, float] = dflt.die_outline,
    die_layer: Union[int, float] = dflt.layers["die"],
    pad_layer: int = dflt.layers["pad"],
    text: Union[None, str] = dflt.text,
) -> Device:
    r"""Creates a cell containing a Van Der Pauw structure between 4 contact
    pads.

    Parameters:
        die_w (int or float): Width of a unit die/cell in the design (the output device will be an integer number of unit cells).
        pad_size (tuple of int or float): Dimensions of the die's pads (width, height).
        layers_to_probe (list of int): The layers on which to place the VDP structure.
        layers_to_outline (list of int): Among the VDP layers, the ones for which structure must not be filled but outlined.
        outline (int or float): The width of the VDP and die's outline.
        die_layer (int or tuple of int): The layer where the die is placed.
        pad_layer (int or tuple of int): The layer where the pads are placed.
        text (str, optional): If None, the text is f"lay={layers_to_probe}".
    Returns:
        DIE_VANDP (Device): The created device.
    """
    # Initialize parameters left to default (=None)

    if text is None:
        text = f"lay={layers_to_probe}"
    if layers_to_outline is None:
        layers_to_outline = [die_layer]  # default layer to outline if None is given

    DIE_VANDP = Device(f"CELL.VDP({text})")

    device_max_w = die_w - 2 * (
        pad_size[1] + 2 * outline
    )  # width of max device size for this cell
    contact_w = device_max_w / 10  # choosing a contact width 10 times smaller
    device_w = (
        device_max_w - 2 * contact_w
    )  # choosing a smaller device to have space for routing from pad to contact

    # Creates the DIE, it contains only the cell text and bordure

    DIE = utility.die_cell(
        die_size=(die_w, die_w),
        device_max_size=(device_max_w, device_max_w),
        ports={},
        ports_gnd=[],
        isolation=outline,
        text=f"VDP \n{text}",
        layer=die_layer,
        pad_layer=pad_layer,
        invert=True,
        fill_pad_layer=False,
    )
    DIE_VANDP << DIE.flatten()

    # Creates the vdp structure, add pads and route

    VDP = Device()

    ## VDP probed area
    AREA = test.vdp(device_w, contact_w)
    VDP << AREA

    ## pads
    PADS = utility.die_cell(
        die_size=(die_w, die_w),
        device_max_size=(device_max_w, device_max_w),
        pad_size=pad_size,
        contact_w=pad_size[0],
        contact_l=0,
        ports={"N": 1, "E": 1, "W": 1, "S": 1},
        ports_gnd=["N", "E", "W", "S"],
        isolation=outline,
        text="PADS ONLY",
        layer=0,
        pad_layer=pad_layer,
        invert=False,
        fill_pad_layer=False,
    )
    PADS.remove_layers([pad_layer], invert_selection=True)
    VDP << PADS

    ## routes from pads to probing area
    ROUTES = utility.route_to_dev(PADS.get_ports(), AREA.ports)
    VDP << ROUTES

    VDP.flatten(0)

    # Outline the vdp structure for layers that need to be outlined

    DEVICE = Device(f"VDP(lay={layers_to_probe})")

    for layer in layers_to_probe:
        TEST_LAY = pg.deepcopy(VDP)
        if layer in layers_to_outline:
            TEST_LAY = pg.outline(TEST_LAY, outline)
        TEST_LAY.name = f"VDP(lay={layer})"
        DEVICE << TEST_LAY.flatten(single_layer=layer)

    DIE_VANDP << DEVICE

    # Add pads if they are not in already present
    if pad_layer not in layers_to_probe:
        PADS = pg.union(PADS, layer=pad_layer)
        PADS.name = "PADS"
        DIE_VANDP << PADS

    return DIE_VANDP


def etch_test(
    die_w: Union[int, float] = dflt.die_w,
    layers_to_etch: List[List[int]] = [[dflt.layers["pad"]]],
    outline_die: Union[int, float] = dflt.die_outline,
    die_layer: int = dflt.layers["die"],
    text: Union[None, str] = dflt.text,
) -> Device:
    """Creates etch test structures in an integer number of unit cells.

    These test structures are thought to be used by probing on pads (with a
    simple multimeter) that should be isolated one from another if the etching
    is complete.

    Parameters:
        die_w (int or float): Width of a unit die/cell in the design (the output device will be an integer number of unit cells).
        layers_to_etch (list of list of int): Each element of the list corresponds to one test point, to put on the list of layers specified.
                                               Example: [[1, 2], [1], [2]]
        outline_die (int or float): The width of the die's outline.
        die_layer (int): The layer where the die is placed.
        text (str, optional): If None, the text is f"lay={layers_to_etch}".

    Returns:
        DIE_ETCH_TEST (Device): A device (with size n*m of unit cells) with etch tests in its center.
    """

    if text is None:
        text = f"lay={layers_to_etch}"
    DIE_ETCH_TEST = Device(f"CELL.ETCH_TEST({text})")

    TEST = Device(f"ETCH_TEST({text})")

    ## Create the probing areas

    margin = 0.12 * die_w
    rect = pg.rectangle((die_w - 2 * margin, die_w - 2 * margin))
    for i, layer_to_etch in enumerate(layers_to_etch):
        probe = Device()
        probe.add_array(rect, 2, 1, (die_w, die_w))
        for layer in layer_to_etch:
            TEST << pg.outline(probe, -outline_die, layer=layer).movey(i * die_w)

    ## Create the die

    n = math.ceil((TEST.xsize + 2 * dflt.die_cell_border) / die_w)
    m = math.ceil((TEST.ysize + 2 * dflt.die_cell_border) / die_w)
    BORDER = utility.die_cell(
        die_size=(n * die_w, m * die_w),
        ports={},
        ports_gnd={},
        text=f"ETCH TEST {text}",
        isolation=outline_die,
        layer=die_layer,
        invert=True,
    )

    BORDER.move(TEST.center)
    DIE_ETCH_TEST << BORDER.flatten()
    DIE_ETCH_TEST << TEST.flatten()
    DIE_ETCH_TEST.move(DIE_ETCH_TEST.center, (0, 0))

    return DIE_ETCH_TEST


def resolution_test(
    die_w: Union[int, float] = dflt.die_w,
    layer_to_resolve: int = dflt.layers["device"],
    resolutions_to_test: List[float] = [
        0.025,
        0.05,
        0.075,
        0.1,
        0.25,
        0.5,
        1,
        1.5,
        2.0,
    ],
    outline: Union[int, float] = dflt.die_outline,
    die_layer: int = dflt.layers["die"],
    text: Union[None, str] = dflt.text,
) -> Device:
    r"""Creates a cell containing a resolution test.

    Parameters:
        die_w (int or float): Width of a unit die/cell in the design (the output device will be an integer number of unit cells).
        layer_to_resolve (int): The layer to put the resolution test on.
        resolutions_to_test (list of float): The resolutions to test in µm.
        outline (int or float): The width of the VDP and die's outline.
        die_layer (int or tuple of int): The layer where the die is placed.
        text (str, optional): If None, the text is f"lay={layer_to_resolve}".

    Returns:
        DIE_RES_TEST (Device): The created device.
    """

    if text is None:
        text = f"lay={layer_to_resolve}"
    DIE_RES_TEST = Device(f"CELL.RESOLUTION_TEST({text})")

    ## Create the test structure
    TEST_RES = Device(f"RESOLUTION_TEST({text})")
    test_res = TEST_RES << test.resolution_test(
        resolutions=resolutions_to_test, inverted=False, layer=layer_to_resolve
    )
    test_res_invert = TEST_RES << test.resolution_test(
        resolutions=resolutions_to_test,
        inverted=resolutions_to_test[-1],
        layer=layer_to_resolve,
    )
    test_res_invert.movey(
        test_res_invert.ymin, test_res.ymax + 5 * resolutions_to_test[-1]
    )

    DIE_RES_TEST << TEST_RES.move(TEST_RES.center, (0, 0))

    ## Create the die
    n = math.ceil((TEST_RES.xsize) / die_w)
    m = math.ceil((TEST_RES.ysize) / die_w)
    BORDER = utility.die_cell(
        die_size=(n * die_w, m * die_w),
        ports={},
        ports_gnd=[],
        text=f"RES TEST \n{text}",
        isolation=outline,
        layer=die_layer,
        invert=True,
    )

    DIE_RES_TEST << BORDER.flatten()
    return DIE_RES_TEST


## devices:


def nanowires(
    die_w: Union[int, float] = dflt.die_w,
    pad_size: Tuple[float] = dflt.pad_size,
    channels_sources_w: List[Tuple[float, float]] = [(0.1, 1), (0.5, 3), (1, 10)],
    overlap_w: Union[int, float] = dflt.ebeam_overlap,
    outline_die: Union[int, float] = dflt.die_outline,
    outline_dev: Union[int, float] = dflt.device_outline,
    device_layer: int = dflt.layers["device"],
    die_layer: int = dflt.layers["die"],
    pad_layer: int = dflt.layers["pad"],
    text: Union[None, str] = dflt.text,
    fill_pad_layer: bool = False,
) -> Device:
    """Creates a cell that contains several nanowires of given channel and
    source.

    Parameters:
        die_w (int or float): Width of a unit die/cell in the design (the output
            device will be an integer number of unit cells).
        pad_size (tuple of int or float): Dimensions of the die's pads (width,
            height).
        channels_sources_w (list of tuple of float): The list of (channel_w,
            source_w) of the nanowires to create.
        overlap_w (int or float): Extra length of the routes above the die's
            ports to assure alignment with the device (useful for ebeam
            lithography).
        outline_die (int or float): The width of the pads outline.
        outline_dev (int or float): The width of the device's outline.
        device_layer (int or tuple of int): The layer where the device is placed.
        die_layer (int or tuple of int): The layer where the die is placed.
        pad_layer (int or tuple of int): The layer where the pads are placed.
        text (str, optional): If None, the text is f"w={channels_w}".
        fill_pad_layer (bool): If True, the space reserved for pads in the
            die_cell in filled in pad's layer.

    Returns:
        Device: A device (of size n*m unit cells) containing the nanowires, the
        border of the die (created with die_cell function), and the connections
        between the nanowires and pads.
    """

    if text is None:
        channels_w = [item[0] for item in channels_sources_w]
        text = f"w={channels_w}"
    cell_text = text.replace(" \n", ", ")

    NANOWIRES_DIE = Device(f"CELL.NWIRES({cell_text})")

    DEVICE = Device(f"NWIRES({cell_text})")

    ## Create the NANOWIRES

    NANOWIRES = Device(f"NWIRES({cell_text})")
    nanowires_ref = []
    for i, channel_source_w in enumerate(channels_sources_w):
        nanowire_ref = NANOWIRES << device.nanowire.spot(
            channel_source_w[0], channel_source_w[1]
        )
        nanowires_ref.append(nanowire_ref)
    DEVICE << NANOWIRES

    ## Create the DIE

    # die parameters, checkup conditions
    n = len(channels_sources_w)
    die_size = (math.ceil((2 * (n + 1) * pad_size[0]) / die_w) * die_w, die_w)
    die_contact_w = NANOWIRES.xsize + overlap_w
    dev_contact_w = NANOWIRES.xsize
    routes_margin = 4 * die_contact_w
    dev_max_size = (2 * n * pad_size[0], NANOWIRES.ysize + routes_margin)

    # die, with calculated parameters
    BORDER = utility.die_cell(
        die_size=die_size,
        device_max_size=dev_max_size,
        pad_size=pad_size,
        contact_w=die_contact_w,
        contact_l=overlap_w,
        ports={"N": n, "S": n},
        ports_gnd=["S"],
        isolation=outline_die,
        text=f"NWIRES\n{text}",
        layer=die_layer,
        pad_layer=pad_layer,
        invert=True,
        fill_pad_layer=fill_pad_layer,
    )

    ## Place the nanowires

    for i, nanowire_ref in enumerate(nanowires_ref):
        nanowire_ref.movex(BORDER.ports[f"N{i+1}"].x)
        NANOWIRES.add_port(port=nanowire_ref.ports[1], name=f"N{i+1}")
        NANOWIRES.add_port(port=nanowire_ref.ports[2], name=f"S{i+1}")

    ## Route the nanowires and the die

    # hyper tapers
    HT, dev_ports = utility.add_hyptap_to_cell(
        BORDER.get_ports(), overlap_w, dev_contact_w
    )
    DEVICE.ports = dev_ports.ports
    DEVICE << HT

    # routes from nanowires to hyper tapers
    ROUTES = utility.route_to_dev(HT.get_ports(), NANOWIRES.ports)
    DEVICE << ROUTES

    DEVICE.ports = dev_ports.ports
    DEVICE = pg.outline(
        DEVICE, outline_dev, open_ports=2 * outline_dev, layer=device_layer
    )
    DEVICE.name = f"NWIRES({cell_text})"

    NANOWIRES_DIE << DEVICE
    NANOWIRES_DIE << BORDER

    return NANOWIRES_DIE


def ntron(
    die_w: Union[int, float] = dflt.die_w,
    pad_size: Tuple[float, float] = dflt.pad_size,
    choke_w: Union[int, float] = 0.1,
    channel_w: Union[int, float] = 0.5,
    gate_w: Union[None, int, float] = dflt.auto_param,
    source_w: Union[None, int, float] = dflt.auto_param,
    drain_w: Union[None, int, float] = dflt.auto_param,
    choke_shift: Union[None, int, float] = dflt.auto_param,
    overlap_w: Union[None, int, float] = dflt.ebeam_overlap,
    outline_die: Union[None, int, float] = dflt.die_outline,
    outline_dev: Union[None, int, float] = dflt.device_outline,
    device_layer: int = dflt.layers["device"],
    die_layer: int = dflt.layers["die"],
    pad_layer: int = dflt.layers["pad"],
    text: Union[None, str] = dflt.text,
    fill_pad_layer: bool = False,
) -> Device:
    r"""Creates a standardized cell specifically for a single ntron.

    Unless specified, scales the ntron parameters as:
    gate_w = drain_w = source_w = 3 * channel_w
    choke_shift = -3 * channel_w

    Parameters:
        die_w (int or float): Width of a unit die/cell in the design (the output
            device will be an integer number of unit cells).
        pad_size (tuple of int or float): Dimensions of the die's pads (width, height).
        choke_w (int or float): The width of the ntron's choke in µm.
        channel_w (int or float): The width of the ntron's channel in µm.
        gate_w (int or float, optional): If None, gate width is 3 times the channel width.
        source_w (int or float, optional): If None, source width is 3 times the channel width.
        drain_w (int or float, optional): If None, drain width is 3 times the channel width.
        choke_shift (int or float, optional): If None, choke shift is -3 times the channel width.
        overlap_w (int or float): Extra length of the routes above the die's
            ports to assure alignment with the device (useful for ebeam
            lithography).
        outline_die (int or float): The width of the pads outline.
        outline_dev (int or float): The width of the device's outline.
        device_layer (int or array-like[2]): The layer where the device is placed.
        die_layer (int or array-like[2]): The layer where the die is placed.
        pad_layer (int or array-like[2]): The layer where the pads are placed.
        text (string, optional): If None, the text is f"chk: {choke_w} \\nchnl: {channel_w}".
        fill_pad_layer (bool): If True, the space reserved for pads in the
            die_cell in filled in pad's layer.

    Returns:
        Device: A device containing the ntron, the border of the die (created with die_cell function),
        and the connections between the ports.
    """

    ## Create the NTRON

    # sizes the ntron parameters that were not given
    if source_w is None and drain_w is None:
        drain_w = source_w = 3 * channel_w
    elif source_w is None:
        source_w = drain_w
    else:
        drain_w = source_w
    if gate_w is None:
        gate_w = source_w
    if choke_shift is None:
        choke_shift = -3 * channel_w

    NTRON = device.ntron.smooth(
        choke_w, gate_w, channel_w, source_w, drain_w, choke_shift, device_layer
    )
    NTRON = utility.rename_ports_to_compass(NTRON)
    if text is None:
        text = f"chk: {choke_w} \nchnl: {channel_w}"
    cell_text = text.replace(" \n", ", ")
    DIE_NTRON = Device(f"CELL.NTRON({cell_text})")

    DEVICE = Device(f"NTRON({cell_text})")
    DEVICE << NTRON

    ## Create the DIE

    # die parameters, checkup conditions
    die_contact_w = NTRON.ports["N1"].width + overlap_w
    routes_margin = 2 * die_contact_w
    dev_min_w = (
        die_contact_w + 3 * outline_die
    )  # condition imposed by the die parameters (contacts width)
    device_max_w = max(2 * routes_margin + max(NTRON.size), dev_min_w)

    # the die with calculated parameters
    BORDER = utility.die_cell(
        die_size=(die_w, die_w),
        device_max_size=(device_max_w, device_max_w),
        pad_size=pad_size,
        contact_w=die_contact_w,
        contact_l=overlap_w,
        ports={"N": 1, "W": 1, "S": 1},
        ports_gnd=["S"],
        text=f"NTRON \n{text}",
        isolation=outline_die,
        layer=die_layer,
        pad_layer=pad_layer,
        invert=True,
        fill_pad_layer=fill_pad_layer,
    )

    # place the ntron
    NTRON.movex(NTRON.ports["N1"].midpoint[0], BORDER.ports["N1"].midpoint[0])

    # Route DIE and NTRON

    # hyper tapers
    dev_contact_w = NTRON.ports["N1"].width
    HT, device_ports = utility.add_hyptap_to_cell(
        BORDER.get_ports(), overlap_w, dev_contact_w, device_layer
    )
    DEVICE << HT
    DEVICE.ports = device_ports.ports
    # routes
    ROUTES = utility.route_to_dev(HT.get_ports(), NTRON.ports, device_layer)
    DEVICE << ROUTES

    DEVICE = pg.outline(DEVICE, outline_dev, precision=0.000001, open_ports=outline_dev)
    DEVICE = pg.union(DEVICE, layer=device_layer)
    DEVICE.name = f"NTRON({cell_text})"

    DIE_NTRON << DEVICE
    DIE_NTRON << BORDER

    return DIE_NTRON


from phidl import quickplot as qp
from phidl import Device


def snspd(
    die_w: Union[int, float] = dflt.die_w,
    pad_size: Tuple[float] = dflt.pad_size,
    snspds_width_pitch: List[Tuple[float, float]] = [(0.2, 0.6)],
    snspd_size: Tuple[Union[int, float], Union[int, float]] = tuple(
        x / 2 for x in utility.calculate_available_space_for_dev()
    ),
    snspd_num_squares: Optional[int] = None,
    overlap_w: Union[int, float] = dflt.ebeam_overlap,
    outline_die: Union[int, float] = dflt.die_outline,
    outline_dev: Union[int, float] = dflt.device_outline,
    device_layer: int = dflt.layers["device"],
    die_layer: int = dflt.layers["die"],
    pad_layer: int = dflt.layers["pad"],
    text: Union[None, str] = dflt.text,
    fill_pad_layer: bool = False,
) -> Device:
    """Creates a cell that contains vertical superconducting nanowire single-
    photon detectors (SNSPD).

    Parameters:
        die_w (int or float): Width of a unit die/cell in the design (the output
        device will be an integer number of unit cells).
        pad_size (tuple of int or float): Dimensions of the die's pads (width,
            height).
        snspds_width_pitch (list of tuple of float): list of (width, pitch) of the nanowires.
        snspd_size (tuple of int or float): Size of the detectors in squares (width, height).
        snspd_num_squares (Optional[int]): Number of squares in the detectors.
        overlap_w (int or float): Extra length of the routes above the die's
            ports to assure alignment with the device (useful for ebeam
            lithography).
        outline_die (int or float): The width of the pads outline.
        outline_dev (int or float): The width of the device's outline.
        device_layer (int or array-like[2]): The layer where the device is placed.
        die_layer (int or array-like[2]): The layer where the die is placed.
        pad_layer (int or array-like[2]): The layer where the pads are placed.
<<<<<<< HEAD
        text (string, optional): If None, the text is f"w={snspds_width}".
=======
        text (string, optional): If None, the text is f"w={snspd_width}".
>>>>>>> f08e9734
        fill_pad_layer (bool): If True, the space reserved for pads in the
            die_cell in filled in pad's layer.

    Returns:
        Device: A cell (of size n*m unit die_cells) containing the SNSPDs.
    """
    if text is None:
<<<<<<< HEAD
        snspds_width = [item[0] for item in snspds_width_pitch]
        text = f"w={snspds_width}"
=======
        text = f"w={snspd_width}"
>>>>>>> f08e9734
    cell_text = text.replace(" \n", ", ")

    SNSPD_CELL = Device(f"CELL.SNSPD({cell_text})")
    DEVICE = Device(f"SNSPD({cell_text})")

    # create SNSPD, make its ports compass, add safe optimal step
    snspds_ref = []
    for i, snspd_width_pitch in enumerate(snspds_width_pitch):
        SNSPD = device.snspd.vertical(
            wire_width=snspd_width_pitch[0],
            wire_pitch=snspd_width_pitch[1],
            size=snspd_size,
            num_squares=snspd_num_squares,
            layer=device_layer,
        )
        SNSPD = utility.rename_ports_to_compass(SNSPD)
        SNSPD = utility.add_optimalstep_to_dev(SNSPD, ratio=10)
        snspd_ref = DEVICE << SNSPD
        snspds_ref.append(snspd_ref)

    # create die
    die_contact_w = utility.calculate_contact_w(
        circuit_ports=DEVICE.get_ports(depth=1), overlap_w=overlap_w
    )
    _, device_max_y = tuple(x + 2 * overlap_w for x in DEVICE.size)
    device_max_x = len(snspds_width_pitch) * max(
        pad_size[0] * 1.5, DEVICE.xsize + 2 * outline_die
    )
    device_max_size = (device_max_x, device_max_y)

    n, m = utility.find_num_diecells_for_dev(
        device_max_size, (die_w, die_w), pad_size, overlap_w, outline_die
    )
    BORDER = utility.die_cell(
        die_size=(n * die_w, m * die_w),
        device_max_size=device_max_size,
        pad_size=pad_size,
        contact_w=die_contact_w,
        contact_l=overlap_w,
        ports={"N": len(snspds_width_pitch), "S": len(snspds_width_pitch)},
        ports_gnd=["S"],
        text=f"SNSPD \n{text}",
        isolation=outline_die,
        layer=die_layer,
        pad_layer=pad_layer,
        invert=True,
        fill_pad_layer=fill_pad_layer,
    )

    # align SNSPDs to the die's ports
    for i, ref in enumerate(snspds_ref):
        ref.movex(0, BORDER.ports[f"N{i+1}"].x)
    DEVICE = utility.rename_ports_to_compass(DEVICE, depth=1)
    snspds_ports = DEVICE.ports

    # add hyper tapers at die pads
    dev_contact_w = max([port.width for port in DEVICE.get_ports()])
    HT, dev_ports = utility.add_hyptap_to_cell(
        BORDER.get_ports(), overlap_w, dev_contact_w, device_layer
    )
    DEVICE.ports = dev_ports.ports
    DEVICE << HT

    # link hyper tapers to the device
    ROUTES = utility.route_to_dev(HT.get_ports(), snspds_ports)
    DEVICE << ROUTES

    DEVICE = pg.outline(
        DEVICE, outline_dev, open_ports=2 * outline_dev, layer=device_layer
    )
    DEVICE.name = f"SNSPD({cell_text})"

    SNSPD_CELL << DEVICE
    SNSPD_CELL << BORDER
    return SNSPD_CELL


def snspd_ntron(
    die_w: Union[int, float] = dflt.die_w,
    pad_size: Tuple[float, float] = dflt.pad_size,
    w_choke: Union[int, float] = 0.1,
    w_snspd: Union[int, float] = dflt.auto_param,
    overlap_w: Union[int, float] = dflt.ebeam_overlap,
    outline_die: Union[int, float] = dflt.die_outline,
    outline_dev: Union[int, float] = dflt.device_outline,
    device_layer: int = dflt.layers["device"],
    die_layer: int = dflt.layers["die"],
    pad_layer: int = dflt.layers["pad"],
    text: Union[None, str] = dflt.text,
    fill_pad_layer: bool = False,
) -> Device:
    """Creates a cell that contains an SNSPD coupled to an NTRON. The device's
    parameters are sized according to the SNSPD's width and the NTRON's choke.

    Parameters:
        die_w (int or float): Width of a unit die/cell in the design (the output device will be an integer number of unit cells).
        pad_size (tuple of int or float): Dimensions of the die's pads (width, height).
        w_choke (int or float): The width of the NTRON choke in µm.
        w_snspd (int or float, optional): The width of the SNSPD nanowire in µm (if None, scaled to 5 * w_choke).
        overlap_w (int or float): Extra length of the routes above the die's ports to assure alignment with the device
                                             (useful for ebeam lithography).
        outline_die (int or float): The width of the pads outline.
        outline_dev (int or float): The width of the device's outline.
        device_layer (int or array-like[2]): The layer where the device is placed.
        die_layer (int or array-like[2]): The layer where the die is placed.
        pad_layer (int or array-like[2]): The layer where the pads are placed.
        text (string, optional): If None, the text is f"w={w_snspd}, {w_choke}".
        fill_pad_layer (bool): If True, the space reserved for pads in the
            die_cell in filled in pad's layer.

    Returns:
        Device: A cell containing a die in die_layer, pads in pad layer,
        and an SNSPD-NTRON properly routed in the device layer.
    """

    # Create SNSPD-NTRON
    if w_snspd is None:
        w_snspd = 5 * w_choke

    if text is None:
        text = f"w={w_snspd}, {w_choke}"
    cell_text = text.replace(" \n", ", ")

    DIE_SNSPD_NTRON = Device(f"CELL.SNSPD-NTRON({cell_text})")
    DEVICE = Device(f"SNSPD-NTRON({cell_text})")

    SNSPD_NTRON = circuit.snspd_ntron(
        w_snspd=w_snspd,
        pitch_snspd=3 * w_snspd,
        size_snspd=(30 * w_snspd, 30 * w_snspd),
        w_inductor=3 * w_snspd,
        pitch_inductor=6 * w_snspd,
        k_inductor13=20 * w_snspd,
        k_inductor2=8 * w_snspd,
        w_choke=w_choke,
        w_channel=6 * w_choke,
        w_pad=10 * w_snspd,
        layer=device_layer,
    )
    DEVICE << SNSPD_NTRON

    # Create DIE

    die_contact_w = min(
        10 * SNSPD_NTRON.ports["N1"].width + overlap_w, 0.5 * pad_size[0]
    )

    routes_margin = 2 * die_contact_w
    margin = 2 * (pad_size[1] + outline_die + routes_margin)
    n = max(2, math.ceil((SNSPD_NTRON.xsize + margin) / die_w))
    m = max(1, math.ceil((SNSPD_NTRON.ysize + margin) / die_w))

    dev_min_size = [
        (die_contact_w + 3 * outline_die) * x for x in (5, 3)
    ]  # condition imposed by the die parameters (contacts width)
    device_max_size = (
        max(
            min(n * die_w - margin, 8 * routes_margin + SNSPD_NTRON.size[0]),
            dev_min_size[0],
        ),
        max(
            min(m * die_w - margin, 2 * routes_margin + SNSPD_NTRON.size[1]),
            dev_min_size[1],
        ),
    )

    BORDER = utility.die_cell(
        die_size=(n * die_w, m * die_w),
        device_max_size=device_max_size,
        pad_size=pad_size,
        contact_w=die_contact_w,
        contact_l=overlap_w,
        ports={"N": 3, "E": 1, "W": 1, "S": 2},
        ports_gnd=["S"],
        text=f"SNSPD-NTRON\n{text}",
        isolation=outline_die,
        layer=die_layer,
        pad_layer=pad_layer,
        invert=True,
        fill_pad_layer=fill_pad_layer,
    )

    # Route DIE and SNSPD-NTRON

    # hyper tapers
    dev_contact_w = min(4 * SNSPD_NTRON.ports["N1"].width, 0.8 * die_contact_w)
    HT, device_ports = utility.add_hyptap_to_cell(
        BORDER.get_ports(), overlap_w, dev_contact_w, device_layer
    )
    DEVICE << HT
    DEVICE.ports = device_ports.ports

    # routes
    ROUTES = utility.route_to_dev(HT.get_ports(), SNSPD_NTRON.ports, device_layer)
    DEVICE << ROUTES

    DEVICE = pg.outline(DEVICE, outline_dev, precision=0.000001, open_ports=outline_dev)
    DEVICE = pg.union(DEVICE, layer=device_layer)
    DEVICE.name = f"SNSPD-NTRON({cell_text})"

    DIE_SNSPD_NTRON << DEVICE
    DIE_SNSPD_NTRON << BORDER

    return DIE_SNSPD_NTRON<|MERGE_RESOLUTION|>--- conflicted
+++ resolved
@@ -600,11 +600,7 @@
         device_layer (int or array-like[2]): The layer where the device is placed.
         die_layer (int or array-like[2]): The layer where the die is placed.
         pad_layer (int or array-like[2]): The layer where the pads are placed.
-<<<<<<< HEAD
         text (string, optional): If None, the text is f"w={snspds_width}".
-=======
-        text (string, optional): If None, the text is f"w={snspd_width}".
->>>>>>> f08e9734
         fill_pad_layer (bool): If True, the space reserved for pads in the
             die_cell in filled in pad's layer.
 
@@ -612,12 +608,8 @@
         Device: A cell (of size n*m unit die_cells) containing the SNSPDs.
     """
     if text is None:
-<<<<<<< HEAD
         snspds_width = [item[0] for item in snspds_width_pitch]
         text = f"w={snspds_width}"
-=======
-        text = f"w={snspd_width}"
->>>>>>> f08e9734
     cell_text = text.replace(" \n", ", ")
 
     SNSPD_CELL = Device(f"CELL.SNSPD({cell_text})")
